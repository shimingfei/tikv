// Copyright 2016 PingCAP, Inc.
//
// Licensed under the Apache License, Version 2.0 (the "License");
// you may not use this file except in compliance with the License.
// You may obtain a copy of the License at
//
//     http://www.apache.org/licenses/LICENSE-2.0
//
// Unless required by applicable law or agreed to in writing, software
// distributed under the License is distributed on an "AS IS" BASIS,
// See the License for the specific language governing permissions and
// limitations under the License.

#![feature(plugin)]
#![cfg_attr(feature = "dev", plugin(clippy))]
#![cfg_attr(not(feature = "dev"), allow(unknown_lints))]
#![allow(needless_pass_by_value)]

extern crate tikv;
extern crate clap;
extern crate protobuf;
extern crate kvproto;
extern crate rocksdb;
extern crate grpcio;
extern crate futures;
#[cfg(test)]
extern crate tempdir;
extern crate rustc_serialize;

use std::{process, str, u64};
use std::iter::FromIterator;
use std::error::Error;
use std::sync::Arc;
use std::path::PathBuf;
use rustc_serialize::hex::{FromHex, ToHex};

use clap::{App, Arg, SubCommand};
use protobuf::Message;
use futures::{future, Future, Stream};
use grpcio::{ChannelBuilder, Environment, Error as GrpcError};
use protobuf::RepeatedField;
use protobuf::text_format::print_to_string;

use kvproto::raft_cmdpb::RaftCmdRequest;
use kvproto::raft_serverpb::PeerState;
use kvproto::eraftpb::Entry;
use kvproto::kvrpcpb::MvccInfo;
use kvproto::debugpb::*;
use kvproto::debugpb::DB as DBType;
use kvproto::debugpb_grpc::DebugClient;
use tikv::util::{self, escape, unescape};
use tikv::raftstore::store::{keys, Engines};
use tikv::raftstore::store::debug::{Debugger, RegionInfo};
<<<<<<< HEAD
use tikv::storage::{ALL_CFS, CF_DEFAULT, CF_LOCK, CF_RAFT, CF_WRITE};
use tikv::pd::{PdClient, RpcClient};
=======
use tikv::storage::{ALL_CFS, CF_DEFAULT, CF_LOCK, CF_WRITE};
>>>>>>> d2f2c9b6

fn perror_and_exit<E: Error, T>(e: E) -> T {
    eprintln!("{}", e);
    process::exit(-1);
}

fn new_debug_executor(
    db: Option<&str>,
    raft_db: Option<&str>,
    host: Option<&str>,
) -> Box<DebugExecutor> {
    match (host, db) {
        (None, Some(kv_path)) => {
            let db = util::rocksdb::open(kv_path, ALL_CFS).unwrap();
            let raft_db = if let Some(raft_path) = raft_db {
                util::rocksdb::open(raft_path, &[CF_DEFAULT]).unwrap()
            } else {
                let raft_path = PathBuf::from(kv_path).join("../raft");
                util::rocksdb::open(raft_path.to_str().unwrap(), &[CF_DEFAULT]).unwrap()
            };
            Box::new(Debugger::new(Engines::new(Arc::new(db), Arc::new(raft_db)))) as
                Box<DebugExecutor>
        }
        (Some(remote), None) => {
            let env = Arc::new(Environment::new(1));
            let channel = ChannelBuilder::new(env).connect(remote);
            let client = DebugClient::new(channel);
            Box::new(client) as Box<DebugExecutor>
        }
        _ => unreachable!(),
    }
}

trait DebugExecutor {
    fn dump_value(&self, cf: &str, key: Vec<u8>) {
        let value = self.get_value_by_key(cf, key);
        println!("value: {}", escape(&value));
    }

    fn dump_region_size(&self, region: u64, cfs: Vec<&str>) -> usize {
        let sizes = self.get_region_size(region, cfs);
        let mut total_size = 0;
        println!("region id: {}", region);
        for (cf, size) in sizes {
            println!("cf {} region size: {}", cf, convert_gbmb(size as u64));
            total_size += size;
        }
        total_size
    }

    fn dump_all_region_size(&self, cfs: Vec<&str>) {
        let regions = self.get_all_meta_regions();
        let regions_number = regions.len();
        let mut total_size = 0;
        for region in regions {
            total_size += self.dump_region_size(region, cfs.clone());
        }
        println!("total region number: {}", regions_number);
        println!("total region size: {}", convert_gbmb(total_size as u64));
    }

    fn dump_region_info(&self, region: u64, skip_tombstone: bool) {
        let r = self.get_region_info(region);
        if skip_tombstone {
            let region_state = r.region_local_state.as_ref();
            if region_state.map_or(false, |s| s.get_state() == PeerState::Tombstone) {
                return;
            }
        }
        let region_state_key = keys::region_state_key(region);
        let raft_state_key = keys::raft_state_key(region);
        let apply_state_key = keys::apply_state_key(region);
        println!("region id: {}", region);
        println!("region state key: {}", escape(&region_state_key));
        println!("region state: {:?}", r.region_local_state);
        println!("raft state key: {}", escape(&raft_state_key));
        println!("raft state: {:?}", r.raft_local_state);
        println!("apply state key: {}", escape(&apply_state_key));
        println!("apply state: {:?}", r.raft_apply_state);
    }

    fn dump_all_region_info(&self, skip_tombstone: bool) {
        for region in self.get_all_meta_regions() {
            self.dump_region_info(region, skip_tombstone);
        }
    }

    fn dump_raft_log(&self, region: u64, index: u64) {
        let idx_key = keys::raft_log_key(region, index);
        println!("idx_key: {}", escape(&idx_key));
        println!("region: {}", region);
        println!("log index: {}", index);

        let mut entry = self.get_raft_log(region, index);
        let data = entry.take_data();
        println!("entry {:?}", entry);
        println!("msg len: {}", data.len());

        let mut msg = RaftCmdRequest::new();
        msg.merge_from_bytes(&data).unwrap();
        println!("{:?}", msg);
    }

    fn dump_mvccs_infos(
        &self,
        from: Vec<u8>,
        to: Option<Vec<u8>>,
        limit: Option<u64>,
        cfs: Vec<&str>,
        start_ts: Option<u64>,
        commit_ts: Option<u64>,
    ) {
        let to = to.unwrap_or_default();
        let limit = limit.unwrap_or_default();
        if to.is_empty() && limit == 0 {
            eprintln!(r#"please pass "to" or "limit""#);
            process::exit(-1);
        }
        if !to.is_empty() && to < from {
            eprintln!("The region's from pos must greater than the to pos.");
            process::exit(-1);
        }
        self.iter_mvcc(from, to, limit, cfs, start_ts, commit_ts);
    }

    fn diff_region(
        &self,
        region: u64,
        db: Option<&str>,
        raft_db: Option<&str>,
        host: Option<&str>,
    ) {
        let r1 = self.get_region_info(region);
        let r2 = new_debug_executor(db, raft_db, host).get_region_info(region);
        println!("region id: {}", region);
        println!("db1 region state: {:?}", r1.region_local_state);
        println!("db2 region state: {:?}", r2.region_local_state);
        println!("db1 apply state: {:?}", r1.raft_apply_state);
        println!("db2 apply state: {:?}", r2.raft_apply_state);
    }

    fn compact(&self, db: DBType, cf: &str, from: Option<Vec<u8>>, to: Option<Vec<u8>>) {
        let from = from.unwrap_or_default();
        let to = to.unwrap_or_default();
        self.do_compact(db, cf, from, to);
    }

    fn get_all_meta_regions(&self) -> Vec<u64>;

    fn get_value_by_key(&self, cf: &str, key: Vec<u8>) -> Vec<u8>;

    fn get_region_size(&self, region: u64, cfs: Vec<&str>) -> Vec<(String, usize)>;

    fn get_region_info(&self, region: u64) -> RegionInfo;

    fn get_raft_log(&self, region: u64, index: u64) -> Entry;

    fn iter_mvcc(
        &self,
        from: Vec<u8>,
        to: Vec<u8>,
        limit: u64,
        cfs: Vec<&str>,
        start_ts: Option<u64>,
        commit_ts: Option<u64>,
    );

    fn do_compact(&self, db: DBType, cf: &str, from: Vec<u8>, to: Vec<u8>);

    fn filter_and_print_mvcc(
        &self,
        key: Vec<u8>,
        mut mvcc: MvccInfo,
        cfs: &[&str],
        start_ts: Option<u64>,
        commit_ts: Option<u64>,
    ) {
        println!("key: {}", escape(&key));
        if cfs.contains(&CF_LOCK) && mvcc.has_lock() {
            let mut lock_info = mvcc.take_lock();
            if start_ts.map_or(true, |ts| lock_info.get_lock_version() == ts) {
                // FIXME: "lock type" is lost in kvproto.
                let pk = escape(lock_info.get_primary_lock()).into_bytes();
                let k = escape(lock_info.get_key()).into_bytes();
                lock_info.set_primary_lock(pk);
                lock_info.set_key(k);
                println!("\tlock cf value: {}", print_to_string(&lock_info));
            }
        }
        if cfs.contains(&CF_DEFAULT) {
            for mut value_info in mvcc.take_values().into_iter() {
                if commit_ts.map_or(true, |ts| value_info.get_ts() == ts) {
                    let value = escape(value_info.get_value()).into_bytes();
                    value_info.set_value(value);
                    println!("\tdefault cf value: {}", print_to_string(&value_info));
                }
            }
        }
<<<<<<< HEAD
    }

    fn tombstone(&self, region: u64, endpoints: Vec<String>) {
        match *self {
            DebugExecutor::Remote(_) => {
                eprintln!("This command is only for local mode");
                process::exit(-1);
            }
            DebugExecutor::Local(ref debugger) => if let Some(mut meta_region) =
                RpcClient::new(&endpoints)
                    .unwrap_or_else(Self::report_and_exit)
                    .get_region_by_id(region)
                    .wait()
                    .unwrap_or_else(Self::report_and_exit)
            {
                let epoch = meta_region.take_region_epoch();
                let peers = meta_region.take_peers();
                debugger
                    .set_region_tombstone(region, epoch, peers)
                    .unwrap_or_else(Self::report_and_exit);
            } else {
                eprintln!("no such region in pd: {}", region);
                process::exit(-1);
            },
=======
        if cfs.contains(&CF_WRITE) {
            for write_info in mvcc.take_writes().into_iter() {
                if start_ts.map_or(true, |ts| write_info.get_start_ts() == ts) &&
                    commit_ts.map_or(true, |ts| write_info.get_commit_ts() == ts)
                {
                    // FIXME: short_value is lost in kvproto.
                    println!("\t write cf value: {}", print_to_string(&write_info));
                }
            }
>>>>>>> d2f2c9b6
        }
        println!("");
    }
}


impl DebugExecutor for DebugClient {
    fn get_all_meta_regions(&self) -> Vec<u64> {
        unimplemented!();
    }

    fn get_value_by_key(&self, cf: &str, key: Vec<u8>) -> Vec<u8> {
        let mut req = GetRequest::new();
        req.set_db(DBType::KV);
        req.set_cf(cf.to_owned());
        req.set_key(key);
        let mut resp = self.get(req).unwrap_or_else(perror_and_exit);
        resp.take_value()
    }

    fn get_region_size(&self, region: u64, cfs: Vec<&str>) -> Vec<(String, usize)> {
        let cfs = cfs.into_iter().map(|s| s.to_owned()).collect();
        let mut req = RegionSizeRequest::new();
        req.set_cfs(RepeatedField::from_vec(cfs));
        req.set_region_id(region);
        let mut resp = self.region_size(req).unwrap_or_else(perror_and_exit);
        resp.take_entries()
            .into_iter()
            .map(|mut entry| (entry.take_cf(), entry.get_size() as usize))
            .collect()
    }

    fn get_region_info(&self, region: u64) -> RegionInfo {
        let mut req = RegionInfoRequest::new();
        req.set_region_id(region);
        let mut resp = self.region_info(req).unwrap_or_else(perror_and_exit);

        let mut region_info = RegionInfo::default();
        if resp.has_raft_local_state() {
            region_info.raft_local_state = Some(resp.take_raft_local_state());
        }
        if resp.has_raft_apply_state() {
            region_info.raft_apply_state = Some(resp.take_raft_apply_state());
        }
        if resp.has_region_local_state() {
            region_info.region_local_state = Some(resp.take_region_local_state());
        }
        region_info
    }

    fn get_raft_log(&self, region: u64, index: u64) -> Entry {
        let mut req = RaftLogRequest::new();
        req.set_region_id(region);
        req.set_log_index(index);
        let mut resp = self.raft_log(req).unwrap_or_else(perror_and_exit);
        resp.take_entry()
    }

    fn iter_mvcc(
        &self,
        from: Vec<u8>,
        to: Vec<u8>,
        limit: u64,
        cfs: Vec<&str>,
        start_ts: Option<u64>,
        commit_ts: Option<u64>,
    ) {
        let mut req = ScanMvccRequest::new();
        req.set_from_key(from);
        req.set_to_key(to);
        req.set_limit(limit);
        let future = self.scan_mvcc(req).for_each(|mut resp: ScanMvccResponse| {
            let key = resp.take_key();
            let mvcc = resp.take_info();
            self.filter_and_print_mvcc(key, mvcc, &cfs, start_ts, commit_ts);
            future::ok::<_, GrpcError>(())
        });
        future.wait().unwrap_or_else(perror_and_exit);
    }

    fn do_compact(&self, db: DBType, cf: &str, from: Vec<u8>, to: Vec<u8>) {
        let mut req = CompactRequest::new();
        req.set_db(db);
        req.set_cf(cf.to_owned());
        req.set_from_key(from);
        req.set_to_key(to);
        self.compact(req).unwrap_or_else(perror_and_exit);
        println!("success!");
    }
}

impl DebugExecutor for Debugger {
    fn get_all_meta_regions(&self) -> Vec<u64> {
        self.get_all_meta_regions().unwrap_or_else(perror_and_exit)
    }

    fn get_value_by_key(&self, cf: &str, key: Vec<u8>) -> Vec<u8> {
        self.get(DBType::KV, cf, &key)
            .unwrap_or_else(perror_and_exit)
    }

    fn get_region_size(&self, region: u64, cfs: Vec<&str>) -> Vec<(String, usize)> {
        self.region_size(region, cfs)
            .unwrap_or_else(perror_and_exit)
            .into_iter()
            .map(|(cf, size)| (cf.to_owned(), size as usize))
            .collect()
    }

    fn get_region_info(&self, region: u64) -> RegionInfo {
        self.region_info(region).unwrap_or_else(perror_and_exit)
    }

    fn get_raft_log(&self, region: u64, index: u64) -> Entry {
        self.raft_log(region, index).unwrap_or_else(perror_and_exit)
    }

    fn iter_mvcc(
        &self,
        from: Vec<u8>,
        to: Vec<u8>,
        limit: u64,
        cfs: Vec<&str>,
        start_ts: Option<u64>,
        commit_ts: Option<u64>,
    ) {
        for r in self.scan_mvcc(&from, &to, limit)
            .unwrap_or_else(perror_and_exit)
        {
            let (key, mvcc) = r.unwrap_or_else(perror_and_exit);
            self.filter_and_print_mvcc(key, mvcc, &cfs, start_ts, commit_ts);
        }
    }

    fn do_compact(&self, db: DBType, cf: &str, from: Vec<u8>, to: Vec<u8>) {
        self.compact(db, cf, &from, &to)
            .unwrap_or_else(perror_and_exit);
        println!("success!");
    }
}

fn main() {
    let mut app = App::new("TiKV Ctl")
        .author("PingCAP")
        .about(
            "Distributed transactional key value database powered by Rust and Raft",
        )
        .arg(
            Arg::with_name("db")
                .long("db")
                .takes_value(true)
                .help("set rocksdb path"),
        )
        .arg(
            Arg::with_name("raftdb")
                .long("raftdb")
                .takes_value(true)
                .help("set raft rocksdb path"),
        )
        .arg(
            Arg::with_name("host")
                .long("host")
                .conflicts_with_all(&["db", "raftdb"])
                .takes_value(true)
                .help("set remote host"),
        )
        .arg(
            Arg::with_name("hex-to-escaped")
                .long("to-escaped")
                .takes_value(true)
                .help("convert hex key to escaped key"),
        )
        .arg(
            Arg::with_name("escaped-to-hex")
                .long("to-hex")
                .takes_value(true)
                .help("convert escaped key to hex key"),
        )
        .subcommand(
            SubCommand::with_name("raft")
                .about("print raft log entry")
                .subcommand(
                    SubCommand::with_name("log")
                        .about("print the raft log entry info")
                        .arg(
                            Arg::with_name("region")
                                .required_unless("key")
                                .conflicts_with("key")
                                .short("r")
                                .takes_value(true)
                                .help("set the region id"),
                        )
                        .arg(
                            Arg::with_name("index")
                                .required_unless("key")
                                .conflicts_with("key")
                                .short("i")
                                .takes_value(true)
                                .help("set the raft log index"),
                        )
                        .arg(
                            Arg::with_name("key")
                                .required_unless_one(&["region", "index"])
                                .conflicts_with_all(&["region", "index"])
                                .short("k")
                                .takes_value(true)
                                .help("set the raw key, in escaped form"),
                        ),
                )
                .subcommand(
                    SubCommand::with_name("region")
                        .about("print region info")
                        .arg(
                            Arg::with_name("region")
                                .short("r")
                                .takes_value(true)
                                .help("set the region id, if not specified, print all regions."),
                        )
                        .arg(
                            Arg::with_name("skip-tombstone")
                                .long("skip-tombstone")
                                .takes_value(false)
                                .help("skip tombstone region."),
                        ),
                ),
        )
        .subcommand(
            SubCommand::with_name("size")
                .about("print region size")
                .arg(
                    Arg::with_name("region")
                        .short("r")
                        .takes_value(true)
                        .help("set the region id, if not specified, print all regions."),
                )
                .arg(
                    Arg::with_name("cf")
                        .short("c")
                        .takes_value(true)
                        .multiple(true)
                        .use_delimiter(true)
                        .require_delimiter(true)
                        .value_delimiter(",")
                        .default_value("default,write,lock")
                        .help("set the cf name, if not specified, print all cf."),
                ),
        )
        .subcommand(
            SubCommand::with_name("scan")
                .about("print the range db range")
                .arg(
                    Arg::with_name("from")
                        .short("f")
                        .long("from")
                        .takes_value(true)
                        .help("set the scan from raw key, in escaped format"),
                )
                .arg(
                    Arg::with_name("to")
                        .short("t")
                        .long("to")
                        .takes_value(true)
                        .help("set the scan end raw key, in escaped format"),
                )
                .arg(
                    Arg::with_name("limit")
                        .long("limit")
                        .takes_value(true)
                        .help("set the scan limit"),
                )
                .arg(
                    Arg::with_name("start_ts")
                        .long("start-ts")
                        .takes_value(true)
                        .help("set the scan start_ts as filter"),
                )
                .arg(
                    Arg::with_name("commit_ts")
                        .long("commit-ts")
                        .takes_value(true)
                        .help("set the scan commit_ts as filter"),
                )
                .arg(
                    Arg::with_name("cf")
                        .long("cf")
                        .takes_value(true)
                        .multiple(true)
                        .use_delimiter(true)
                        .require_delimiter(true)
                        .value_delimiter(",")
                        .default_value(CF_DEFAULT)
                        .help("column family names, combined from default/lock/write"),
                ),
        )
        .subcommand(
            SubCommand::with_name("print")
                .about("print the raw value")
                .arg(
                    Arg::with_name("cf")
                        .short("c")
                        .takes_value(true)
                        .default_value(CF_DEFAULT)
                        .help("column family name"),
                )
                .arg(
                    Arg::with_name("key")
                        .required(true)
                        .short("k")
                        .takes_value(true)
                        .help("set the query raw key, in escaped form"),
                ),
        )
        .subcommand(
            SubCommand::with_name("mvcc")
                .about("print the mvcc value")
                .arg(
                    Arg::with_name("key")
                        .short("k")
                        .takes_value(true)
                        .help("set the query raw key, in escaped form"),
                )
                .arg(
                    Arg::with_name("cf")
                        .short("c")
                        .takes_value(true)
                        .multiple(true)
                        .use_delimiter(true)
                        .require_delimiter(true)
                        .value_delimiter(",")
                        .default_value(CF_DEFAULT)
                        .help("column family names, combined from default/lock/write"),
                )
                .arg(
                    Arg::with_name("start_ts")
                        .long("start-ts")
                        .takes_value(true)
                        .help("set start_ts as filter"),
                )
                .arg(
                    Arg::with_name("commit_ts")
                        .long("commit-ts")
                        .takes_value(true)
                        .help("set commit_ts as filter"),
                ),
        )
        .subcommand(
            SubCommand::with_name("diff")
                .about("diff two region keys")
                .arg(
                    Arg::with_name("region")
                        .short("r")
                        .takes_value(true)
                        .help("specify region id"),
                )
                .arg(
                    Arg::with_name("to_db")
                        .long("to-db")
                        .takes_value(true)
                        .help("to which db path"),
                )
                .arg(
                    Arg::with_name("to_host")
                        .long("to-host")
                        .takes_value(true)
                        .conflicts_with("to_db")
                        .help("to which remote host"),
                ),
        )
        .subcommand(
            SubCommand::with_name("compact")
                .about("compact a column family in a specified range")
                .arg(
                    Arg::with_name("db")
                        .short("d")
                        .takes_value(true)
                        .default_value("kv")
                        .help("kv or raft"),
                )
                .arg(
                    Arg::with_name("cf")
                        .short("c")
                        .takes_value(true)
                        .default_value(CF_DEFAULT)
                        .help("column family name, only can be default/lock/write"),
                )
                .arg(
                    Arg::with_name("from")
                        .short("f")
                        .long("from")
                        .takes_value(true)
                        .help("set the start raw key, in escaped form"),
                )
                .arg(
                    Arg::with_name("to")
                        .short("t")
                        .long("to")
                        .takes_value(true)
                        .help("set the end raw key, in escaped form"),
                ),
<<<<<<< HEAD
        )
        .subcommand(
            SubCommand::with_name("tombstone")
                .about("set a region on the node to tombstone by manual")
                .arg(
                    Arg::with_name("region")
                        .short("r")
                        .takes_value(true)
                        .help("the target region"),
                )
                .arg(
                    Arg::with_name("pd")
                        .short("p")
                        .takes_value(true)
                        .multiple(true)
                        .use_delimiter(true)
                        .require_delimiter(true)
                        .value_delimiter(",")
                        .help("the pd url"),
                ),
=======
>>>>>>> d2f2c9b6
        );
    let matches = app.clone().get_matches();

    let hex_key = matches.value_of("hex-to-escaped");
    let escaped_key = matches.value_of("escaped-to-hex");
    match (hex_key, escaped_key) {
        (Some(_), Some(_)) => panic!("hex and escaped can not be passed together!"),
        (Some(hex), None) => {
            println!("{}", escape(&from_hex(hex)));
            return;
        }
        (None, Some(escaped)) => {
            println!("{}", &unescape(escaped).to_hex().to_uppercase());
            return;
        }
        (None, None) => {}
    };

    let db = matches.value_of("db");
    let raft_db = matches.value_of("raftdb");
    let host = matches.value_of("host");

    let debug_executor = new_debug_executor(db, raft_db, host);

    if let Some(matches) = matches.subcommand_matches("print") {
        let cf = matches.value_of("cf").unwrap();
        let key = unescape(matches.value_of("key").unwrap());
        debug_executor.dump_value(cf, key);
    } else if let Some(matches) = matches.subcommand_matches("raft") {
        if let Some(matches) = matches.subcommand_matches("log") {
            let (id, index) = if let Some(key) = matches.value_of("key") {
                keys::decode_raft_log_key(&unescape(key)).unwrap()
            } else {
                let id = matches.value_of("region").unwrap().parse().unwrap();
                let index = matches.value_of("index").unwrap().parse().unwrap();
                (id, index)
            };
            debug_executor.dump_raft_log(id, index);
        } else if let Some(matches) = matches.subcommand_matches("region") {
            let skip_tombstone = matches.is_present("skip-tombstone");
            if let Some(id) = matches.value_of("region") {
                debug_executor.dump_region_info(id.parse().unwrap(), skip_tombstone);
            } else {
                debug_executor.dump_all_region_info(skip_tombstone);
            }
        } else {
            let _ = app.print_help();
        }
    } else if let Some(matches) = matches.subcommand_matches("size") {
        let cfs = Vec::from_iter(matches.values_of("cf").unwrap());
        if let Some(id) = matches.value_of("region") {
            debug_executor.dump_region_size(id.parse().unwrap(), cfs);
        } else {
            debug_executor.dump_all_region_size(cfs);
        }
    } else if let Some(matches) = matches.subcommand_matches("scan") {
        let from = unescape(matches.value_of("from").unwrap());
        let to = matches.value_of("to").map(|to| unescape(to));
        let limit = matches.value_of("limit").map(|s| s.parse().unwrap());
        let cfs = Vec::from_iter(matches.values_of("cf").unwrap());
        let start_ts = matches.value_of("start_ts").map(|s| s.parse().unwrap());
        let commit_ts = matches.value_of("commit_ts").map(|s| s.parse().unwrap());
        debug_executor.dump_mvccs_infos(from, to, limit, cfs, start_ts, commit_ts);
    } else if let Some(matches) = matches.subcommand_matches("mvcc") {
        let from = unescape(matches.value_of("key").unwrap());
        let cfs = Vec::from_iter(matches.values_of("cf").unwrap());
        let start_ts = matches.value_of("start_ts").map(|s| s.parse().unwrap());
        let commit_ts = matches.value_of("commit_ts").map(|s| s.parse().unwrap());
        debug_executor.dump_mvccs_infos(from, None, Some(1), cfs, start_ts, commit_ts);
    } else if let Some(matches) = matches.subcommand_matches("diff") {
        let region = matches.value_of("region").unwrap().parse().unwrap();
        let to_db = matches.value_of("to_db");
        let to_host = matches.value_of("to_host");
        debug_executor.diff_region(region, to_db, None, to_host);
    } else if let Some(matches) = matches.subcommand_matches("compact") {
        let db = matches.value_of("db").unwrap();
        let db_type = if db == "kv" { DBType::KV } else { DBType::RAFT };
        let cf = matches.value_of("cf").unwrap();
        let from_key = matches.value_of("from").map(|k| unescape(k));
        let to_key = matches.value_of("to").map(|k| unescape(k));
        debug_executor.compact(db_type, cf, from_key, to_key);
<<<<<<< HEAD
    } else if let Some(matches) = matches.subcommand_matches("tombstone") {
        let region = matches.value_of("region").unwrap().parse().unwrap();
        let pd_urls = matches
            .values_of("pd")
            .unwrap()
            .map(|u| u.to_owned())
            .collect();
        debug_executor.tombstone(region, pd_urls);
=======
>>>>>>> d2f2c9b6
    } else {
        let _ = app.print_help();
    }

}

fn from_hex(key: &str) -> Vec<u8> {
    const HEX_PREFIX: &str = "0x";
    let mut s = String::from(key);
    if s.starts_with(HEX_PREFIX) {
        let len = s.len();
        let new_len = len.saturating_sub(HEX_PREFIX.len());
        s.truncate(new_len);
    }
    s.as_str().from_hex().unwrap()
}

fn convert_gbmb(mut bytes: u64) -> String {
    const GB: u64 = 1024 * 1024 * 1024;
    const MB: u64 = 1024 * 1024;
    if bytes < MB {
        return bytes.to_string();
    }
    let mb = if bytes % GB == 0 {
        String::from("")
    } else {
        format!("{:.3} MB ", (bytes % GB) as f64 / MB as f64)
    };
    bytes /= GB;
    let gb = if bytes == 0 {
        String::from("")
    } else {
        format!("{} GB ", bytes)
    };
    format!("{}{}", gb, mb)
}<|MERGE_RESOLUTION|>--- conflicted
+++ resolved
@@ -51,12 +51,8 @@
 use tikv::util::{self, escape, unescape};
 use tikv::raftstore::store::{keys, Engines};
 use tikv::raftstore::store::debug::{Debugger, RegionInfo};
-<<<<<<< HEAD
-use tikv::storage::{ALL_CFS, CF_DEFAULT, CF_LOCK, CF_RAFT, CF_WRITE};
+use tikv::storage::{ALL_CFS, CF_DEFAULT, CF_LOCK, CF_WRITE};
 use tikv::pd::{PdClient, RpcClient};
-=======
-use tikv::storage::{ALL_CFS, CF_DEFAULT, CF_LOCK, CF_WRITE};
->>>>>>> d2f2c9b6
 
 fn perror_and_exit<E: Error, T>(e: E) -> T {
     eprintln!("{}", e);
@@ -203,6 +199,33 @@
         let to = to.unwrap_or_default();
         self.do_compact(db, cf, from, to);
     }
+
+    fn set_region_tombstone(&self, region: u64, endpoints: Vec<String>) {
+        let debugger = self.get_local_debugger().unwrap_or_else(|| {
+            eprintln!("This command is only for local mode");
+            process::exit(-1);
+        });
+        match RpcClient::new(&endpoints)
+            .unwrap_or_else(perror_and_exit)
+            .get_region_by_id(region)
+            .wait()
+            .unwrap_or_else(perror_and_exit)
+        {
+            Some(mut meta_region) => {
+                let epoch = meta_region.take_region_epoch();
+                let peers = meta_region.take_peers();
+                debugger
+                    .set_region_tombstone(region, epoch, peers)
+                    .unwrap_or_else(perror_and_exit);
+            }
+            None => {
+                eprintln!("no such region in pd: {}", region);
+                process::exit(-1);
+            }
+        }
+    }
+
+    fn get_local_debugger(&self) -> Option<&Debugger>;
 
     fn get_all_meta_regions(&self) -> Vec<u64>;
 
@@ -255,32 +278,6 @@
                 }
             }
         }
-<<<<<<< HEAD
-    }
-
-    fn tombstone(&self, region: u64, endpoints: Vec<String>) {
-        match *self {
-            DebugExecutor::Remote(_) => {
-                eprintln!("This command is only for local mode");
-                process::exit(-1);
-            }
-            DebugExecutor::Local(ref debugger) => if let Some(mut meta_region) =
-                RpcClient::new(&endpoints)
-                    .unwrap_or_else(Self::report_and_exit)
-                    .get_region_by_id(region)
-                    .wait()
-                    .unwrap_or_else(Self::report_and_exit)
-            {
-                let epoch = meta_region.take_region_epoch();
-                let peers = meta_region.take_peers();
-                debugger
-                    .set_region_tombstone(region, epoch, peers)
-                    .unwrap_or_else(Self::report_and_exit);
-            } else {
-                eprintln!("no such region in pd: {}", region);
-                process::exit(-1);
-            },
-=======
         if cfs.contains(&CF_WRITE) {
             for write_info in mvcc.take_writes().into_iter() {
                 if start_ts.map_or(true, |ts| write_info.get_start_ts() == ts) &&
@@ -290,14 +287,16 @@
                     println!("\t write cf value: {}", print_to_string(&write_info));
                 }
             }
->>>>>>> d2f2c9b6
-        }
-        println!("");
+        }
     }
 }
 
 
 impl DebugExecutor for DebugClient {
+    fn get_local_debugger(&self) -> Option<&Debugger> {
+        unimplemented!();
+    }
+
     fn get_all_meta_regions(&self) -> Vec<u64> {
         unimplemented!();
     }
@@ -383,6 +382,10 @@
 }
 
 impl DebugExecutor for Debugger {
+    fn get_local_debugger(&self) -> Option<&Debugger> {
+        Some(self)
+    }
+
     fn get_all_meta_regions(&self) -> Vec<u64> {
         self.get_all_meta_regions().unwrap_or_else(perror_and_exit)
     }
@@ -440,20 +443,24 @@
         )
         .arg(
             Arg::with_name("db")
+                .required(true)
+                .conflicts_with_all(&["host", "hex-to-escaped", "escaped-to-hex"])
                 .long("db")
                 .takes_value(true)
                 .help("set rocksdb path"),
         )
         .arg(
             Arg::with_name("raftdb")
+                .conflicts_with_all(&["host", "hex-to-escaped", "escaped-to-hex"])
                 .long("raftdb")
                 .takes_value(true)
                 .help("set raft rocksdb path"),
         )
         .arg(
             Arg::with_name("host")
+                .required(true)
+                .conflicts_with_all(&["db", "raftdb", "hex-to-escaped", "escaped-to-hex"])
                 .long("host")
-                .conflicts_with_all(&["db", "raftdb"])
                 .takes_value(true)
                 .help("set remote host"),
         )
@@ -690,7 +697,6 @@
                         .takes_value(true)
                         .help("set the end raw key, in escaped form"),
                 ),
-<<<<<<< HEAD
         )
         .subcommand(
             SubCommand::with_name("tombstone")
@@ -711,8 +717,6 @@
                         .value_delimiter(",")
                         .help("the pd url"),
                 ),
-=======
->>>>>>> d2f2c9b6
         );
     let matches = app.clone().get_matches();
 
@@ -794,17 +798,10 @@
         let from_key = matches.value_of("from").map(|k| unescape(k));
         let to_key = matches.value_of("to").map(|k| unescape(k));
         debug_executor.compact(db_type, cf, from_key, to_key);
-<<<<<<< HEAD
     } else if let Some(matches) = matches.subcommand_matches("tombstone") {
         let region = matches.value_of("region").unwrap().parse().unwrap();
-        let pd_urls = matches
-            .values_of("pd")
-            .unwrap()
-            .map(|u| u.to_owned())
-            .collect();
-        debug_executor.tombstone(region, pd_urls);
-=======
->>>>>>> d2f2c9b6
+        let pd_urls = Vec::from_iter(matches.values_of("pd").unwrap().map(|u| u.to_owned()));
+        debug_executor.set_region_tombstone(region, pd_urls);
     } else {
         let _ = app.print_help();
     }
