--- conflicted
+++ resolved
@@ -564,15 +564,8 @@
                     self.destroy_peer(p.region_id(), util::new_peer(store_id, p.id()));
                 }
                 Ok(ApplyTaskRes::FlushApplied(res)) => {
-<<<<<<< HEAD
-                    for (region_id, apply_state) in res {
-                        if let Some(p) = self.region_peers.get_mut(&region_id) {
-                            p.advance_applied(apply_state);
-                        }
-=======
                     for (region_id, exec_res) in res {
                         self.on_ready_result(region_id, vec![exec_res]);
->>>>>>> 1c3225c9
                     }
                 }
                 Err(TryRecvError::Empty) => break,
