--- conflicted
+++ resolved
@@ -103,23 +103,12 @@
     }
 
     for cf in db.cf_names() {
-<<<<<<< HEAD
-        try!(delete_all_in_range_cf(
-            db,
-            cf,
-            start_key,
-            end_key,
-            use_delete_range
-        ));
-=======
-        delete_all_in_range_cf(db, cf, start_key, end_key)?;
->>>>>>> 7dae47ce
+        delete_all_in_range_cf(db, cf, start_key, end_key, use_delete_range)?;
     }
 
     Ok(())
 }
 
-<<<<<<< HEAD
 pub fn delete_all_in_range_cf(
     db: &DB,
     cf: &str,
@@ -127,16 +116,11 @@
     end_key: &[u8],
     use_delete_range: bool,
 ) -> Result<()> {
-    let handle = try!(rocksdb_util::get_cf_handle(db, cf));
-=======
-pub fn delete_all_in_range_cf(db: &DB, cf: &str, start_key: &[u8], end_key: &[u8]) -> Result<()> {
     let handle = rocksdb_util::get_cf_handle(db, cf)?;
->>>>>>> 7dae47ce
     let iter_opt = IterOption::new(Some(end_key.to_vec()), false);
     let mut it = db.new_iterator_cf(cf, iter_opt)?;
     let mut wb = WriteBatch::new();
     it.seek(start_key.into());
-<<<<<<< HEAD
     if use_delete_range {
         if it.valid() {
             let handle = box_try!(rocksdb_util::get_cf_handle(db, cf));
@@ -146,27 +130,18 @@
                 // function prefix_extractor->Transform, in our case the prefix_extractor is
                 // FixedSuffixSliceTransform, if the length of start key less than 8, we
                 // will encounter index out of range error.
-                try!(wb.delete_range_cf(handle, it.key(), end_key));
+                wb.delete_range_cf(handle, it.key(), end_key)?;
             } else {
-                try!(wb.delete_range_cf(handle, start_key, end_key));
-            }
-=======
-    while it.valid() {
-        wb.delete_cf(handle, it.key())?;
-        if wb.count() == MAX_DELETE_KEYS_COUNT {
-            // Can't use write_without_wal here.
-            // Otherwise it may cause dirty data when applying snapshot.
-            db.write(wb)?;
-            wb = WriteBatch::new();
->>>>>>> 7dae47ce
+                wb.delete_range_cf(handle, start_key, end_key)?;
+            }
         }
     } else {
         while it.valid() {
-            try!(wb.delete_cf(handle, it.key()));
+            wb.delete_cf(handle, it.key())?;
             if wb.count() == MAX_DELETE_KEYS_COUNT {
                 // Can't use write_without_wal here.
                 // Otherwise it may cause dirty data when applying snapshot.
-                try!(db.write(wb));
+                db.write(wb)?;
                 wb = WriteBatch::new();
             }
 
